--- conflicted
+++ resolved
@@ -452,8 +452,4 @@
     assert (
         inputs.requires_grad
     ), "Input must require grad to assure that backward is executed, otherwise it might hang the program."
-<<<<<<< HEAD
-    return AllToAllUneven.apply(inputs, input_split_sizes, output_split_sizes, group, overlap, fp8_communication)
-=======
-    return AllToAllUneven.apply(inputs, input_split_sizes, output_split_sizes, group, overlap)
->>>>>>> 26493b97
+    return AllToAllUneven.apply(inputs, input_split_sizes, output_split_sizes, group, overlap)