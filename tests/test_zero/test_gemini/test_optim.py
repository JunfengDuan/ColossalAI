import pytest
import torch
import torch.distributed as dist
from torch.nn.parallel import DistributedDataParallel as DDP
from torch.testing import assert_close

import colossalai
from colossalai.accelerator import get_accelerator
from colossalai.legacy.amp import convert_to_apex_amp
from colossalai.nn.optimizer import HybridAdam
from colossalai.testing import DummyDataloader, parameterize, rerun_if_address_is_in_use, spawn
from colossalai.utils import set_seed
from colossalai.zero import GeminiDDP, GeminiOptimizer
from colossalai.zero.gemini.chunk import search_chunk_configuration
from tests.kit.model_zoo import model_zoo, run_fwd_bwd

PLACEMENT_CONFIGS = [
    {"placement_policy": "static", "shard_param_frac": 0.0, "offload_optim_frac": 0.0},  # zero2
    {"placement_policy": "static", "shard_param_frac": 0.0, "offload_optim_frac": 1.0},  # zero2-offload
    {"placement_policy": "static", "shard_param_frac": 0.0, "offload_optim_frac": 0.5},  # zero2-offload-half
    {"placement_policy": "static", "shard_param_frac": 1.0},  # zero3
    {"placement_policy": "static", "shard_param_frac": 0.5},  # zero3-half
    {
        "placement_policy": "static",
        "shard_param_frac": 1.0,
        "offload_optim_frac": 1.0,
        "offload_param_frac": 1.0,
    },  # zero3-offload-all
    {"placement_policy": "auto"},
]

# this model is large enough to slice to chunks
TEST_MODELS = ["transformers_gpt_lm"]
# these models are too small, all parameters in these models are compacted into one chunk
EXAMPLE_MODELS = [
    "transformers_bert_for_sequence_classification",
    "custom_hanging_param_model",
    "custom_nested_model",
    "custom_repeated_computed_layers",
]

# bfloat16 cannot represent them exactly
BF16_IGNORED_KEYS = ["masked_bias"]


def check_param(model: GeminiDDP, torch_model: torch.nn.Module, dtype: torch.dtype):
    zero_dict = model.state_dict(only_rank_0=False)
    torch_dict = torch_model.state_dict()

    for key, value in torch_dict.items():
        # key is 'module.model.PARAMETER', so we truncate it
        key = key[7:]
        assert key in zero_dict, "{} not in ZeRO dictionary.".format(key)
        temp_zero_value = zero_dict[key].to(device=value.device)
        if dtype is torch.bfloat16 and any(k in key for k in BF16_IGNORED_KEYS):
            continue
        rtol, atol = 2e-3, 6e-3
        if dtype is torch.bfloat16:
            rtol, atol = 4e-3, 8e-3
        # debug_print([0], "max range: ", key, torch.max(torch.abs(value - temp_zero_value)))
        assert_close(
            value.float(),
            temp_zero_value.float(),
            rtol=rtol,
            atol=atol,
            msg=lambda s: s + f"\n{key}\n{temp_zero_value.dtype}",
        )


@parameterize("placement_config", PLACEMENT_CONFIGS)
@parameterize("model_name", TEST_MODELS)
@parameterize("mixed_precision", [torch.half, torch.bfloat16])
@parameterize("master_weights", [True, False])
<<<<<<< HEAD
@parameterize("max_prefetch", [0, 1, 4])
def exam_model_step(
    placement_config, model_name: str, mixed_precision: torch.dtype, master_weights: bool, max_prefetch: int
=======
@parameterize("enable_async_reduce", [False, True])
def exam_model_step(
    placement_config, model_name: str, mixed_precision: torch.dtype, master_weights: bool, enable_async_reduce=True
>>>>>>> 2fc85abf
):
    set_seed(42)
    model_builder, data_gen_fn, output_transform_fn, loss_fn, *_ = next(
        iter(model_zoo.get_sub_registry(model_name).values())
    )

    torch_model = model_builder().cuda()
    # apex no master weights leads to nan, so we don't use it
    amp_config = dict(opt_level="O2", keep_batchnorm_fp32=False, loss_scale=128)
    torch_optim = torch.optim.Adam(torch_model.parameters(), lr=1e-3)
    torch_model, torch_optim = convert_to_apex_amp(torch_model, torch_optim, amp_config)
    torch_model = DDP(torch_model, device_ids=[dist.get_rank()])

    model = model_builder().cuda()

    for torch_p, p in zip(torch_model.parameters(), model.parameters()):
        p.data.copy_(torch_p.data)

    world_size = torch.distributed.get_world_size()
    config_dict, *_ = search_chunk_configuration(model, search_range_m=1, search_interval=100)
    config_dict[world_size]["chunk_size"] = 5000
    config_dict[world_size]["keep_gathered"] = False
    model = GeminiDDP(
        model,
        config_dict,
        **placement_config,
        mixed_precision=mixed_precision,
        master_weights=master_weights,
<<<<<<< HEAD
        max_prefetch=max_prefetch,
=======
        enable_async_reduce=enable_async_reduce,
>>>>>>> 2fc85abf
    )

    optimizer = HybridAdam(model.parameters(), lr=1e-3)
    zero_optim = GeminiOptimizer(optimizer, model, initial_scale=128)

    model.eval()
    torch_model.eval()

    set_seed(dist.get_rank() * 3 + 128)
    rtol, atol = 4e-2, 4e-2
    train_dataloader = iter(DummyDataloader(data_gen_fn))
    for i, data in enumerate(train_dataloader):
        if i > 2:
            break
        data = {k: v.cuda() if isinstance(v, torch.Tensor) else v for k, v in data.items()}
        zero_optim.zero_grad()
        torch_optim.zero_grad()

        torch_loss = run_fwd_bwd(torch_model, data, output_transform_fn, loss_fn, optimizer=torch_optim)
        loss = run_fwd_bwd(model, data, output_transform_fn, loss_fn, optimizer=zero_optim)
        # as no master weights leads to error accumulation, we don't check the loss
        if master_weights:
            assert_close(torch_loss.float(), loss.float(), rtol=rtol, atol=atol)

        zero_optim.step()
        torch_optim.step()

        if master_weights:
            check_param(model, torch_model, mixed_precision)


@parameterize("placement_config", [PLACEMENT_CONFIGS[3]])
@parameterize("model_name", EXAMPLE_MODELS)
@parameterize("mixed_precision", [torch.half])
def exam_tiny_example(placement_config, model_name: str, mixed_precision: torch.dtype):
    set_seed(2008)
    model_builder, data_gen_fn, output_transform_fn, loss_fn, *_ = next(
        iter(model_zoo.get_sub_registry(model_name).values())
    )

    torch_model = model_builder().cuda()
    amp_config = dict(opt_level="O2", keep_batchnorm_fp32=False, loss_scale=2)
    torch_optim = torch.optim.Adam(torch_model.parameters(), lr=1e-3)
    torch_model, torch_optim = convert_to_apex_amp(torch_model, torch_optim, amp_config)
    torch_model = DDP(torch_model, device_ids=[dist.get_rank()])

    model = model_builder().cuda()

    for torch_p, p in zip(torch_model.parameters(), model.parameters()):
        p.data.copy_(torch_p.data)

    model = GeminiDDP(
        model,
        chunk_init_device=get_accelerator().get_current_device(),
        search_range_m=1,
        pin_memory=True,
        mixed_precision=mixed_precision,
        **placement_config,
    )
    optimizer = HybridAdam(model.parameters(), lr=1e-3)
    zero_optim = GeminiOptimizer(optimizer, model, initial_scale=2)

    model.eval()
    torch_model.eval()

    set_seed(dist.get_rank() * 3 + 128)

    train_dataloader = DummyDataloader(data_gen_fn)
    for i, data in enumerate(train_dataloader):
        if i > 2:
            break

        data = {k: v.cuda() if isinstance(v, torch.Tensor) else v for k, v in data.items()}

        zero_optim.zero_grad()
        torch_optim.zero_grad()

        run_fwd_bwd(torch_model, data, output_transform_fn, loss_fn, optimizer=torch_optim)
        run_fwd_bwd(model, data, output_transform_fn, loss_fn, optimizer=zero_optim)
        zero_optim.step()
        torch_optim.step()

        check_param(model, torch_model, mixed_precision)


def run_dist(rank, world_size, port):
    colossalai.launch(rank=rank, world_size=world_size, host="localhost", port=port, backend="nccl")
    exam_model_step()
    exam_tiny_example()


@pytest.mark.dist
@pytest.mark.parametrize("world_size", [1, 4])
@rerun_if_address_is_in_use()
def test_optim(world_size):
    spawn(run_dist, world_size)


if __name__ == "__main__":
    test_optim(1)<|MERGE_RESOLUTION|>--- conflicted
+++ resolved
@@ -71,15 +71,15 @@
 @parameterize("model_name", TEST_MODELS)
 @parameterize("mixed_precision", [torch.half, torch.bfloat16])
 @parameterize("master_weights", [True, False])
-<<<<<<< HEAD
 @parameterize("max_prefetch", [0, 1, 4])
-def exam_model_step(
-    placement_config, model_name: str, mixed_precision: torch.dtype, master_weights: bool, max_prefetch: int
-=======
 @parameterize("enable_async_reduce", [False, True])
 def exam_model_step(
-    placement_config, model_name: str, mixed_precision: torch.dtype, master_weights: bool, enable_async_reduce=True
->>>>>>> 2fc85abf
+    placement_config,
+    model_name: str,
+    mixed_precision: torch.dtype,
+    master_weights: bool,
+    max_prefetch: int,
+    enable_async_reduce=True,
 ):
     set_seed(42)
     model_builder, data_gen_fn, output_transform_fn, loss_fn, *_ = next(
@@ -108,11 +108,8 @@
         **placement_config,
         mixed_precision=mixed_precision,
         master_weights=master_weights,
-<<<<<<< HEAD
         max_prefetch=max_prefetch,
-=======
         enable_async_reduce=enable_async_reduce,
->>>>>>> 2fc85abf
     )
 
     optimizer = HybridAdam(model.parameters(), lr=1e-3)
