--- conflicted
+++ resolved
@@ -77,12 +77,9 @@
     parser.add_argument("--mbs", type=int, default=1, help="Micro batch size of pipeline parallel")
     parser.add_argument("--zero", type=int, default=0, help="Zero Stage when hybrid plugin is enabled")
     parser.add_argument("--custom-ckpt", action="store_true", help="Customize checkpoint", default=False)
-<<<<<<< HEAD
     parser.add_argument("--profile", action="store_true", help="Enable profiling", default=False)
-=======
     parser.add_argument("--disable-async-reduce", action="store_true", help="Customize checkpoint", default=False)
 
->>>>>>> 2fc85abf
     args = parser.parse_args()
 
     colossalai.launch_from_torch()
@@ -117,11 +114,8 @@
             extra_dp_size=args.extra_dp,
             enable_fused_normalization=torch.cuda.is_available(),
             enable_flash_attention=args.xformers,
-<<<<<<< HEAD
             max_prefetch=10,
-=======
             enable_async_reduce=not args.disable_async_reduce,
->>>>>>> 2fc85abf
         )
     elif args.plugin == "gemini_auto":
         plugin = GeminiPlugin(
